--- conflicted
+++ resolved
@@ -103,18 +103,13 @@
         return UNKNOWN
 
     if known_types.is_custom_resource(value):
-<<<<<<< HEAD
-        deps.append(value)
-        urn = await serialize_property(value.urn, deps, input_transformer)
+        resource = cast('CustomResource', value)
+        deps.append(resource)
+        urn = await serialize_property(resource.urn, deps, input_transformer)
         return {
             _special_sig_key: _special_resource_sig,
             "urn": urn,
         }
-=======
-        resource = cast('CustomResource', value)
-        deps.append(resource)
-        return await serialize_property(resource.id, deps, input_transformer)
->>>>>>> f168bdc1
 
     if known_types.is_asset(value):
         # Serializing an asset requires the use of a magical signature key, since otherwise it would
