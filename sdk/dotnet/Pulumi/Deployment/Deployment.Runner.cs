--- conflicted
+++ resolved
@@ -58,12 +58,6 @@
 
                 lock (_inFlightTasks)
                 {
-<<<<<<< HEAD
-                    if (!_taskToDescription.ContainsKey(task))
-                    {
-                        _taskToDescription.Add(task, description);
-                    }
-=======
                     // We may get several of the same tasks with different descriptions.  That can
                     // happen when the runtime reuses cached tasks that it knows are value-identical
                     // (for example Task.CompletedTask).  In that case, we just store all the
@@ -76,7 +70,6 @@
                     }
 
                     descriptions.Add(description);
->>>>>>> ee6b5453
                 }
             }
 
